--- conflicted
+++ resolved
@@ -358,11 +358,7 @@
 {
     fn drop(&mut self)
     {
-<<<<<<< HEAD
-        dbg!("droppinggggggggggggggggggggggg sound");
-=======
         dbg!("droppinggggggggggggggggggggggg SOUND");
->>>>>>> 847eaa4b
         self.stop();
     }
 }
