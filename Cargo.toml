[package]
name = "rustl"
version = "0.0.1"
edition = "2021"

[lib]
crate-type = ["cdylib", "rlib"]

[dependencies]
simple_logger = "4.3.0"
log = "0.4"
cfg-if = "1"
wgpu = "0.18.0"
bytemuck = { version = "1.14.0", features = [ "derive" ] }
instant = "0.1"
winit = "0.28.7"
anyhow = "1.0"
nalgebra = "0.32.3"
sha256 = "1.4.0"
colored = "2.1.0"
base64 = "0.21"
strum = "0.25"
strum_macros = "0.25"
<<<<<<< HEAD
rfd = "0.13.0"
serde_json = "1.0"
=======
rfd = "0.12.1"
>>>>>>> 108f5039

parry3d = "0.13"
bvh = "0.7"

tobj = { version = "4.0", features = ["async"]}

gltf = { version = "1.4.0", features = [
  "extras",
  "names",
  "KHR_lights_punctual",
  "KHR_materials_specular",
  "KHR_materials_ior",
  "KHR_materials_unlit"
]}

# jpeg decoder that image includes uses rayon to speed up the decoding with threads. WASM doesn't support threads currently so we need to disable this so that our code won't crash when we try to load a jpeg on the web.
image = { version = "0.24.7", default-features = false, features = [ "png", "jpeg"] }
# image = "0.24.5"

egui = "0.24.1"
egui-wgpu = "0.24.1"
egui_plot = "0.24.1"
#egui = { git = "https://github.com/emilk/egui" }
#egui-wgpu = { git = "https://github.com/emilk/egui" }
#egui_plot = { git = "https://github.com/emilk/egui" }

[target.'cfg(not(target_arch = "wasm32"))'.dependencies]
egui-winit = "0.24.1"
#egui-winit = { git ="https://github.com/emilk/egui" }
pollster = "0.3.0"

[target.'cfg(target_arch = "wasm32")'.dependencies]
console_error_panic_hook = "0.1.7"
console_log = "1.0.0"
reqwest = "0.11"
wgpu = { version = "0.18", features = ["webgl"]}
wasm-bindgen = "0.2"
wasm-bindgen-futures = "0.4"
web-sys = { version = "0.3", features = [
    "Document",
    "Window",
    "Element",
    "Location",
]}
wasm_thread = { version = "0.2.0", features = ["es_modules"]}

egui-winit = { version = "0.24.1", default-features = false, features = [
#egui-winit = { git ="https://github.com/emilk/egui", version = "0.22.0", default-features = false, features = [
  "links",
] }

[build-dependencies]
fs_extra = "1.3.0"
glob = "0.3"
anyhow = "1.0"<|MERGE_RESOLUTION|>--- conflicted
+++ resolved
@@ -21,12 +21,8 @@
 base64 = "0.21"
 strum = "0.25"
 strum_macros = "0.25"
-<<<<<<< HEAD
 rfd = "0.13.0"
 serde_json = "1.0"
-=======
-rfd = "0.12.1"
->>>>>>> 108f5039
 
 parry3d = "0.13"
 bvh = "0.7"
